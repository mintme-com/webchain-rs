--- conflicted
+++ resolved
@@ -6,7 +6,7 @@
 
 pub use self::error::Error;
 use super::contract::Contracts;
-use super::core::{self, Transaction};
+use super::core::{self, Address, Transaction};
 use super::keystore::KeyFile;
 use super::storage::{ChainStorage, Storages, default_path};
 use super::util::{ToHex, align_bytes, to_arr, to_u64, trim_hex};
@@ -51,19 +51,17 @@
     EthCall,
 
     /// `trace_call`
-    TraceCall,
+    EthTraceCall,
 
     /// [eth_getTransactionByHash](
     /// https://github.com/ethereumproject/wiki/wiki/JSON-RPC#eth_gettransactionbyhash)
     GetTxByHash,
 
-<<<<<<< HEAD
     /// import account
     ImportAccountCall,
-=======
+
     /// creates new account
     PersonalNewAccount,
->>>>>>> 5a4cc15c
 }
 
 /// RPC method's request metadata
@@ -184,39 +182,48 @@
     {
         let url = url.clone();
 
-        io.add_async_method("trace_call",
-                            move |p| url.request(&MethodParams(Method::TraceCall, &p)));
-    }
-
-    {
-        let callback = move |p| match Params::parse::<Value>(p) {
-<<<<<<< HEAD
+        io.add_async_method("eth_traceCall",
+                            move |p| url.request(&MethodParams(Method::EthTraceCall, &p)));
+    }
+
+    {
+        let import_callback = move |p| match Params::parse::<Value>(p) {
             Ok(ref v) if v.as_str().is_some() => {
                 let str = v.as_str().unwrap();
-                let kf = json::decode::<KeyFile>(str);
-
-                if kf.is_err() {
-=======
-            Ok(ref v) if v.as_array().is_some() => {
-                let passwd = v.as_array().and_then(|arr| arr[0].as_str()).unwrap();
-
-                let kf_res = KeyFile::new(passwd);
+                let kf_res = json::decode::<KeyFile>(str);
+
                 if kf_res.is_err() {
->>>>>>> 5a4cc15c
                     return futures::done(Err(JsonRpcError::invalid_params("Invalid Keyfile \
                                                                            data format")))
                                    .boxed();
                 }
-<<<<<<< HEAD
-                let res = kf.unwrap().flush("/tmp/", None);
-
-                if res.is_err() {
-                    return futures::done(Err(JsonRpcError::invalid_params("Can't write Keyfile \
-                                                                           to disk")))
+                let kf = kf_res.unwrap();
+
+                let addr = Address::default();
+                match kf.flush(&default_path(), None) {
+                    Ok(_) => futures::done(Ok(Value::String(addr.to_string()))).boxed(),
+                    Err(_) => futures::done(Err(JsonRpcError::internal_error())).boxed(),
+                }
+            }
+            Ok(_) => {
+                futures::done(Err(JsonRpcError::invalid_params("Invalid JSON object"))).boxed()
+            }
+            Err(_) => futures::failed(JsonRpcError::invalid_params("Invalid JSON object")).boxed(),
+        };
+        io.add_async_method("backend_importWallet", import_callback);
+    }
+
+    {
+        let create_callback = move |p| match Params::parse::<Value>(p) {
+            Ok(ref v) if v.as_array().is_some() => {
+                let passwd = v.as_array().and_then(|arr| arr[0].as_str()).unwrap();
+
+                let kf_res = KeyFile::new(passwd);
+                if kf_res.is_err() {
+                    return futures::done(Err(JsonRpcError::invalid_params("Invalid Keyfile \
+                                                                           data format")))
                                    .boxed();
                 }
-                futures::done(Ok(Value::Null)).boxed()
-=======
                 let kf = kf_res.unwrap();
 
                 let addr_res = kf.decrypt_address(passwd);
@@ -229,20 +236,15 @@
                     Ok(_) => futures::done(Ok(Value::String(addr.to_string()))).boxed(),
                     Err(_) => futures::done(Err(JsonRpcError::internal_error())).boxed(),
                 }
->>>>>>> 5a4cc15c
             }
             Ok(_) => {
                 futures::done(Err(JsonRpcError::invalid_params("Invalid JSON object"))).boxed()
             }
             Err(_) => futures::failed(JsonRpcError::invalid_params("Invalid JSON object")).boxed(),
         };
-<<<<<<< HEAD
-
-        io.add_async_method("backend_importWallet", callback)
-=======
-        io.add_async_method("personal_newAccount", callback)
->>>>>>> 5a4cc15c
-    }
+        io.add_async_method("personal_newAccount", create_callback);
+    }
+
 
     let storage = match base_path {
         Some(p) => Storages::new(p),
