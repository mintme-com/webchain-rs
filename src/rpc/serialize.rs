--- conflicted
+++ resolved
@@ -117,13 +117,10 @@
             Method::EthGetTxCount => serialize("eth_getTransactionCount", self.1, s),
             Method::EthSendRawTransaction => serialize("eth_sendRawTransaction", self.1, s),
             Method::EthCall => serialize("eth_call", self.1, s),
-            Method::TraceCall => serialize("trace_call", self.1, s),
+            Method::EthTraceCall => serialize("eth_traceCall", self.1, s),
             Method::GetTxByHash => serialize("eth_getTransactionByHash", self.1, s),
-<<<<<<< HEAD
             Method::ImportAccountCall => serialize("importAccount_call", self.1, s),
-=======
             Method::PersonalNewAccount => serialize("personal_newAccount", self.1, s),
->>>>>>> 5a4cc15c
         }
     }
 }
