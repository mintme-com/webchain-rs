--- conflicted
+++ resolved
@@ -17,10 +17,6 @@
 
     /// `keccak256_mac` field validation failed
     FailedMacValidation,
-<<<<<<< HEAD
-    ///
-    InvalidImport,
-=======
 
     /// Core module error wrapper
     CoreFault(core::Error),
@@ -30,7 +26,6 @@
     fn from(err: core::Error) -> Self {
         Error::CoreFault(err)
     }
->>>>>>> 3da996d9
 }
 
 impl fmt::Display for Error {
@@ -43,13 +38,8 @@
             Error::UnsupportedPrf(ref str) => {
                 write!(f, "Unsupported pseudo-random function: {}", str)
             }
-<<<<<<< HEAD
-            KeyFileError::FailedMacValidation => f.write_str("Message authentication code failed"),
-            KeyFileError::InvalidImport => f.write_str("Can not import keystore file"),
-=======
             Error::FailedMacValidation => write!(f, "Message authentication code failed"),
             Error::CoreFault(ref err) => f.write_str(&err.to_string()),
->>>>>>> 3da996d9
         }
     }
 }
